--- conflicted
+++ resolved
@@ -21,7 +21,6 @@
 const (
 	specsDirName      = "specs"
 	skelFileName      = "hello_world.spec"
-	envDirName        = "env"
 	envDefaultDirName = "default"
 )
 
@@ -80,7 +79,7 @@
 	return &m
 }
 
-func findScenarioFiles(fileChan chan<- string) {
+func findScenarioFiles(fileChan chan <- string) {
 	pwd, err := os.Getwd()
 	if err != nil {
 		panic(err)
@@ -340,16 +339,18 @@
 		specs, specParseResults := findSpecs(specSource, concepts)
 		handleParseResult(specParseResults...)
 
+
+		manifest := getProjectManifest()
+
+		pluginHandler, warnings := startPluginsForExecution(manifest)
+		handleWarningMessages(warnings)
+
 		listener, listenerErr := newListener()
 		if listenerErr != nil {
 			fmt.Printf("Failed to start a runner. %s\n", listenerErr.Error())
 			os.Exit(1)
 		}
 
-		manifest := getProjectManifest()
-
-		pluginHandler, warnings := startPluginsForExecution(manifest)
-		handleWarningMessages(warnings)
 
 		_, runnerError := startRunner(manifest)
 		if runnerError != nil {
@@ -357,12 +358,7 @@
 			os.Exit(1)
 		}
 
-<<<<<<< HEAD
-		runnerConnection, connectionError := acceptConnection(runnerConnectionPort, runnerConnectionTimeOut)
-
-=======
-		conn, connectionError := listener.acceptConnection()
->>>>>>> 7c9c97e6
+		runnerConnection, connectionError := listener.acceptConnection(runnerConnectionTimeOut)
 		if connectionError != nil {
 			fmt.Printf("Failed to get a runner. %s\n", connectionError.Error())
 			os.Exit(1)
@@ -370,7 +366,6 @@
 
 		execution := newExecution(manifest, specs, runnerConnection, pluginHandler)
 		validationErrors := execution.validate(concepts)
-
 		if len(validationErrors) > 0 {
 			fmt.Println("Validation failed. The following steps are not implemented")
 			for _, stepValidationErrors := range validationErrors {
