--- conflicted
+++ resolved
@@ -48,11 +48,8 @@
 	IsProcessRunning() bool
 	Kill() error
 	Connection() net.Conn
-<<<<<<< HEAD
 	IsMultithreaded() bool
-=======
 	Pid() int
->>>>>>> e9fc6aa5
 }
 
 type LanguageRunner struct {
@@ -89,6 +86,10 @@
 
 func (r *MultithreadedRunner) killRunner() error {
 	return nil
+}
+
+func (r *MultithreadedRunner) Pid() int {
+	return -1
 }
 
 func (r *MultithreadedRunner) ExecuteAndGetStatus(message *gauge_messages.Message) *gauge_messages.ProtoExecutionResult {
@@ -244,11 +245,7 @@
 
 // Looks for a runner configuration inside the runner directory
 // finds the runner configuration matching to the manifest and executes the commands for the current OS
-<<<<<<< HEAD
-func StartRunner(manifest *manifest.Manifest, port string, reporter reporter.Reporter, killChannel chan bool) (*LanguageRunner, error) {
-=======
-func startRunner(manifest *manifest.Manifest, port string, reporter reporter.Reporter, killChannel chan bool, debug bool) (*LanguageRunner, error) {
->>>>>>> e9fc6aa5
+func StartRunner(manifest *manifest.Manifest, port string, reporter reporter.Reporter, killChannel chan bool, debug bool) (*LanguageRunner, error) {
 	var r RunnerInfo
 	runnerDir, err := getLanguageJSONFilePath(manifest, &r)
 	if err != nil {
@@ -352,11 +349,7 @@
 	KillChan chan bool
 }
 
-<<<<<<< HEAD
-func Start(manifest *manifest.Manifest, reporter reporter.Reporter, killChannel chan bool) (Runner, error) {
-=======
 func Start(manifest *manifest.Manifest, reporter reporter.Reporter, killChannel chan bool, debug bool) (Runner, error) {
->>>>>>> e9fc6aa5
 	port, err := conn.GetPortFromEnvironmentVariable(common.GaugePortEnvName)
 	if err != nil {
 		port = 0
@@ -365,11 +358,7 @@
 	if err != nil {
 		return nil, err
 	}
-<<<<<<< HEAD
-	runner, err := StartRunner(manifest, strconv.Itoa(handler.ConnectionPortNumber()), reporter, killChannel)
-=======
-	runner, err := startRunner(manifest, strconv.Itoa(handler.ConnectionPortNumber()), reporter, killChannel, debug)
->>>>>>> e9fc6aa5
+	runner, err := StartRunner(manifest, strconv.Itoa(handler.ConnectionPortNumber()), reporter, killChannel, debug)
 	if err != nil {
 		return nil, err
 	}
